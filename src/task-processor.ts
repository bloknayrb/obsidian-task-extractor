--- conflicted
+++ resolved
@@ -388,7 +388,7 @@
       } else {
         // Handle legacy single-task format
         await this.createTaskNote(extraction as TaskExtraction, sourceFile);
-        new Notice(`Task Extractor: created task "${extraction.task_title}"`);
+        new Notice(`Task Extractor: created task "${(extraction as TaskExtraction).task_title}"`);
       }
     } catch (error) {
       console.error('Error handling task extraction:', error);
@@ -417,7 +417,6 @@
             due_date: firstTask.due_date || null,
             priority: firstTask.priority || 'medium',
             source_excerpt: firstTask.source_excerpt || '',
-            confidence: firstTask.confidence,
             ...firstTask // Include any additional extracted fields
           };
         } else {
@@ -442,7 +441,7 @@
     }
   }
 
-  private safeParseJSON(text: string | null): TaskExtractionResult | TaskExtraction | null {
+  private safeParseJSON(text: string | null): any {
     if (!text) return null;
     
     let parsed: any = null;
@@ -631,7 +630,6 @@
     return title.replace(/[\\/:*?"<>|#%{}\\^~\[\]`;'@&=+]/g, '').replace(/\s+/g, '-').slice(0, 120);
   }
 
-<<<<<<< HEAD
   /**
    * Validates frontmatter field name with graceful fallback to "Type"
    * Ensures the field name is valid for YAML and safe to use
@@ -663,10 +661,7 @@
     return trimmed;
   }
 
-  // Cleanup method
-=======
   // Enhanced cleanup method with processing queue management
->>>>>>> 234614ac
   cleanup() {
     // Clear debounce timers
     this.fileChangeDebouncer.forEach(timeout => clearTimeout(timeout));
